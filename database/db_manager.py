--- conflicted
+++ resolved
@@ -1,37 +1,15 @@
 # db_manager.py
 
 import sqlite3
-<<<<<<< HEAD
 import os
 from werkzeug.security import generate_password_hash, check_password_hash #Password hashing (for security)
 # Used in: backend/app.py, backend/api_v2.py
 from datetime import datetime
-=======
-import pyotp
-# pip install werkzeug (nếu chưa cài)
-from werkzeug.security import generate_password_hash, check_password_hash
->>>>>>> c0cc9285
 
 DATABASE_FILE = 'database/2fa_database.db'
 
-<<<<<<< HEAD
 def get_db_connection():
     """Kết nối đến database"""
-=======
-def add_new_user(username: str, email: str, password: str, phone_number: str = None) -> tuple[bool, str]:
-"""
-    Adds a new user to the database.
-    Parameters:
-        username (str)
-        email (str)
-        password (str)
-        phone_number (str, optional)
-    Returns:
-        tuple[bool, str]: A tuple containing a boolean indicating success and a message.
-"""
-    hashed_password = generate_password_hash(password)
-  
->>>>>>> c0cc9285
     conn = sqlite3.connect(DATABASE_FILE)
     conn.row_factory = sqlite3.Row  # Trả về kết quả dạng dictionary
     return conn
@@ -51,14 +29,9 @@
         hashed_password = generate_password_hash(password)
         
         cursor.execute(
-<<<<<<< HEAD
             """INSERT INTO users (username, password, email, phone, secret_key) 
                VALUES (?, ?, ?, ?, ?)""",
             (username, hashed_password, email, phone, secret)
-=======
-            "INSERT INTO users (username, email, phone_number, password_hash) VALUES (?, ?, ?, ?)",
-            (username, email, phone_number, hashed_password)
->>>>>>> c0cc9285
         )
         conn.commit()
         print(f"User '{username}' added successfully.")
@@ -67,7 +40,6 @@
         error_message = f"Error: Username or Email already exists."
         print(error_message)
         return (False, error_message)
-<<<<<<< HEAD
     except Exception as e:
         error_message = f"Error adding user: {str(e)}"
         print(error_message)
@@ -80,44 +52,6 @@
     conn = get_db_connection()
     cursor = conn.cursor()
     
-=======
-    finally:
-        conn.close()
-
-def enable_2fa_for_user(username: str) -> str | None:
-"""
-    Enables two-factor authentication for the specified user by generating a secret key,
-    updating it in the database, and returning the secret key if successful.
-    Returns None if the user is not found.
-"""
-    secret_key = pyotp.random_base32()
-  
-    conn = sqlite3.connect(DATABASE_FILE)
-    cursor = conn.cursor()
-    cursor.execute("UPDATE users SET secret_key = ? WHERE username = ?", (secret_key, username))
-    
-    if cursor.rowcount == 0:
-        conn.close()
-        print(f"User '{username}' not found to enable 2FA.")
-        return None
-        
-    conn.commit()
-    conn.close()
-
-    print(f"Enabled 2FA and created secret key for user '{username}'.")
-    return secret_key
-
-def get_user_secret(username: str) -> str | None:
-"""
-    Retrieve the secret key for two-factor authentication (2FA) for the given username.
-    Args:
-        username (str): The username whose secret key is to be retrieved.
-    Returns:
-        str | None: The secret key if found, otherwise None.
-"""
-    conn = sqlite3.connect(DATABASE_FILE)
-    cursor = conn.cursor()
->>>>>>> c0cc9285
     cursor.execute("SELECT secret_key FROM users WHERE username = ?", (username,))
     result = cursor.fetchone()
     conn.close()
@@ -127,108 +61,6 @@
     else:
         print(f"User '{username}' not found in the database.")
         return None
-
-def get_password_hash(username: str) -> str | None:
-"""
-    Retrieves the password hash for the given username from the database.
-    Args:
-        username (str): The username to look up.
-    Returns:
-        str | None: The password hash if the user exists, otherwise None.
-"""
-    conn = sqlite3.connect(DATABASE_FILE)
-    cursor = conn.cursor()
-    cursor.execute("SELECT password_hash FROM users WHERE username = ?", (username,))
-    result = cursor.fetchone()
-    conn.close()
-
-    if result:
-        return result[0] 
-    else:
-        return None
-
-def update_password(username: str, new_password: str) -> bool:
-"""
-    Update the password for a given user.
-    Parameters:
-        username (str): The username of the user whose password is to be updated.
-        new_password (str): The new password to set for the user.
-    Returns:
-        bool: True if the password was updated successfully, False otherwise.
-"""
-    hashed_password = generate_password_hash(new_password)
-    
-    conn = sqlite3.connect(DATABASE_FILE)
-    cursor = conn.cursor()
-    
-    try:
-        cursor.execute(
-            "UPDATE users SET password_hash = ? WHERE username = ?",
-            (hashed_password, username)
-        )
-        conn.commit()
-        
-        if cursor.rowcount > 0:
-            print(f"Password updated successfully for user '{username}'.")
-            return True
-        else:
-            print(f"User '{username}' not found.")
-            return False
-    except sqlite3.Error as e:
-        print(f"Error updating password: {e}")
-        return False
-    finally:
-        conn.close()
-
-def delete_user(username: str) -> bool:
-"""
-    Deletes a user from the database by username.
-    Args:
-        username (str): The username of the user to delete.
-    Returns:
-        bool: True if the user was deleted successfully, False otherwise.
-"""
-    conn = sqlite3.connect(DATABASE_FILE)
-    cursor = conn.cursor()
-    
-    try:
-        cursor.execute("DELETE FROM users WHERE username = ?", (username,))
-        conn.commit()
-        if cursor.rowcount > 0:
-            print(f"User '{username}' deleted successfully.")
-            return True
-        else:
-            print(f"User '{username}' not found.")
-            return False
-    except sqlite3.Error as e:
-        print(f"Error deleting user: {e}")
-        return False
-    finally:
-        conn.close()
-
-def get_user_info(username: str) -> dict | None:
-"""
-    Retrieve user information from the database.
-    Parameters:
-        username (str): The username of the user to retrieve.
-    Returns:
-        dict: A dictionary containing 'username', 'email', and 'phone_number' if the user is found.
-        None: If the user is not found.
-"""
-    conn = sqlite3.connect(DATABASE_FILE)
-    cursor = conn.cursor()
-    
-    cursor.execute("SELECT username, email, phone_number FROM users WHERE username = ?", (username,))
-    
-    result = cursor.fetchone()
-    conn.close()
-    
-    if result:
-<<<<<<< HEAD
-        return result['secret_key']
-    
-    print(f"User '{username}' not found in the database.")
-    return None
 
 def verify_user_credentials(username: str, password: str) -> bool:
     """Xác thực thông tin đăng nhập của user"""
@@ -301,14 +133,4 @@
 # Chạy thiết lập database khi import module
 if not os.path.exists(DATABASE_FILE):
     from . import setup_database
-    setup_database.setup_database()
-=======
-        return {
-            "username": result[0],
-            "email": result[1],
-            "phone_number": result[2]
-        }
-    else:
-        print(f"User '{username}' not found.")
-        return None
->>>>>>> c0cc9285
+    setup_database.setup_database()